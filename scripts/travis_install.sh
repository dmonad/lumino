#!/bin/bash
npm install -g gulp
npm install -g typedoc
<<<<<<< HEAD
npm install -g tsd@next
npm install

echo "{\"token\": \"$GHTOKEN\"}" > ~/.tsdrc

# Pull typings from the cache and attempt to get latest
cp -r $HOME/typings .
tsd reinstall -so; true
cp -r typings $HOME

# install Karma test suite and modules
npm install karma
npm install karma-mocha
npm install karma-firefox-launcher
=======
npm install
>>>>>>> 38d36fec
<|MERGE_RESOLUTION|>--- conflicted
+++ resolved
@@ -1,21 +1,9 @@
 #!/bin/bash
 npm install -g gulp
 npm install -g typedoc
-<<<<<<< HEAD
-npm install -g tsd@next
 npm install
-
-echo "{\"token\": \"$GHTOKEN\"}" > ~/.tsdrc
-
-# Pull typings from the cache and attempt to get latest
-cp -r $HOME/typings .
-tsd reinstall -so; true
-cp -r typings $HOME
 
 # install Karma test suite and modules
 npm install karma
 npm install karma-mocha
-npm install karma-firefox-launcher
-=======
-npm install
->>>>>>> 38d36fec
+npm install karma-firefox-launcher