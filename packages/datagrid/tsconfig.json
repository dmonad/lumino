{
  "compilerOptions": {
    "composite": true,
    "declaration": true,
    "noImplicitAny": true,
    "noEmitOnError": true,
    "noUnusedLocals": true,
    "strictNullChecks": true,
    "module": "commonjs",
    "moduleResolution": "node",
    "target": "ES5",
    "outDir": "lib",
    "lib": [
      "ES5",
<<<<<<< HEAD
      "ES2015.Collection",
      "DOM"
=======
      "DOM",
      "ES2015.Iterable"
>>>>>>> 4030e959
    ],
    "types": [],
    "rootDir": "src"
  },
  "include": [
    "src/*"
  ],
  "references": [
    {
      "path": "../algorithm"
    },
    {
      "path": "../coreutils"
    },
    {
      "path": "../disposable"
    },
    {
      "path": "../domutils"
    },
    {
      "path": "../dragdrop"
    },
    {
      "path": "../messaging"
    },
    {
      "path": "../signaling"
    },
    {
      "path": "../widgets"
    }
  ]
}<|MERGE_RESOLUTION|>--- conflicted
+++ resolved
@@ -12,13 +12,9 @@
     "outDir": "lib",
     "lib": [
       "ES5",
-<<<<<<< HEAD
       "ES2015.Collection",
+      "ES2015.Iterable",
       "DOM"
-=======
-      "DOM",
-      "ES2015.Iterable"
->>>>>>> 4030e959
     ],
     "types": [],
     "rootDir": "src"
